--- conflicted
+++ resolved
@@ -62,13 +62,6 @@
   const timestamp = new Date().toISOString()
 
   // format data to sign
-<<<<<<< HEAD
-  let toSign = { timestamp, data: { ...obj } }
-  toSign = JSON.stringify(_sortKeys(toSign))
-
-  // hash data
-  const toSignHash = web3.utils.keccak256(toSign)
-=======
   let toSign = {
     data: {
       ...obj
@@ -84,32 +77,16 @@
 
   // hash data
   const toSignHash = web3.utils.keccak256(toSignStr)
->>>>>>> ffaf84dc
 
   // generate signature with hashed data and private key
   const signedResponse = web3.eth.accounts.sign(toSignHash, config.get('delegatePrivateKey'))
 
-<<<<<<< HEAD
-  return {
-    statusCode: 200,
-    object: {
-      data: {
-        ...obj
-      },
-      // TODO: remove duplication of obj -- kept for backwards compatibility
-      ...obj,
-      owner_wallet: config.get('delegateOwnerWallet'),
-      ...versionInfo,
-      timestamp,
-      signature: signedResponse.signature
-=======
   const responseWithSignature = { ...toSign, signature: signedResponse.signature }
 
   return {
     statusCode: 200,
     object: {
       ...responseWithSignature
->>>>>>> ffaf84dc
     }
   }
 }
